<<<<<<< HEAD
polymult <- function(a,b) 
{

	##########################################################################
	#
	#	polymult
	# 	    Copyright (C) 2017  Tucker McElroy
	#
	#    This program is free software: you can redistribute it and/or modify
	#    it under the terms of the GNU General Public License as published by
	#    the Free Software Foundation, either version 3 of the License, or
	#    (at your option) any later version.
	#
	#    This program is distributed in the hope that it will be useful,
	#    but WITHOUT ANY WARRANTY; without even the implied warranty of
	#    MERCHANTABILITY or FITNESS FOR A PARTICULAR PURPOSE.  See the
	#    GNU General Public License for more details.
	#
	#    You should have received a copy of the GNU General Public License
	#    along with this program.  If not, see <https://www.gnu.org/licenses/>.
	#
	############################################################################

	################# Documentation #####################################
	#
	#	Purpose: compute the product of two polynomials
	#	Inputs:	
	#		a: vector of polynomial coefficients, where a[1] is the zeroth coefficient,
	#			a[2] is the first coefficient, etc.
	#		b: vector of polynomial coefficients, where b[1] is the zeroth coefficient,
	#			b[2] is the first coefficient, etc.
	#	Outputs: 
	#		c: vector of polynomial coefficients for c(z) = a(z)*b(z),
	#			where c[1] is the zeroth coefficient, c[2] is the first coefficient, etc.
	#
	##########################################################################################

	bb <- c(b,rep(0,length(a)-1))
	B <- toeplitz(bb)
	B[lower.tri(B)] <- 0
	aa <- rev(c(a,rep(0,length(b)-1)))
	prod <- B %*% matrix(aa,length(aa),1)
	return(rev(prod[,1]))
}

=======
#' multiply two power series coeficient vectors
#'
#' @param a power series coefficient vector
#' @param b power series coefficient vector
#'
#' @return cofficient vector of product
#' @export
#'

polymult <- function(a,b) {
  bb <- c(b,rep(0,length(a)-1))
  B <- toeplitz(bb)
  B[lower.tri(B)] <- 0
  aa <- rev(c(a,rep(0,length(b)-1)))
  prod <- B %*% matrix(aa,length(aa),1)
  return(rev(prod[,1]))
}

>>>>>>> c2193564
<|MERGE_RESOLUTION|>--- conflicted
+++ resolved
@@ -1,4 +1,3 @@
-<<<<<<< HEAD
 polymult <- function(a,b) 
 {
 
@@ -42,25 +41,4 @@
 	aa <- rev(c(a,rep(0,length(b)-1)))
 	prod <- B %*% matrix(aa,length(aa),1)
 	return(rev(prod[,1]))
-}
-
-=======
-#' multiply two power series coeficient vectors
-#'
-#' @param a power series coefficient vector
-#' @param b power series coefficient vector
-#'
-#' @return cofficient vector of product
-#' @export
-#'
-
-polymult <- function(a,b) {
-  bb <- c(b,rep(0,length(a)-1))
-  B <- toeplitz(bb)
-  B[lower.tri(B)] <- 0
-  aa <- rev(c(a,rep(0,length(b)-1)))
-  prod <- B %*% matrix(aa,length(aa),1)
-  return(rev(prod[,1]))
-}
-
->>>>>>> c2193564
+}