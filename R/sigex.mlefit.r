#' Fit model to the data using ML estimation
#'
#' @param data.ts A T x N matrix ts object; any missing values
#'			must be encoded with 1i in that entry
#' @param	param  model parameters entered into
#'		a list object with an intuitive structure.
#'    This is an initial specification to
#'			start the nonlinear optimization routines
#' @param	constraint  Matrix of the form [Q , C], with C (constraint.mat)
#'     the matrix of constraints and Q (constraint.vec) the vector
#'     of constraint constants, such that C psi = Q.
#'     Use NULL if there are no constraints
#' @param	mdl  The specified sigex model, a list object
#' @param method  "bfgs" for BFGS, "sann" for simulated annealing,
#'     "cg" for conjugate gradient
#' @param thresh  Pre-parameters theta satisfy |theta|< thresh;
#'     set thresh = Inf if no thresholding is desired
#' @param	hess  A Boolean flag; if true, for BFGS it runs
#'			another round of BFGS to get Hessian matrix
#' @param	whittle  A Boolean flag; if true, uses Whittle likelihood instead of
#'			default Gaussian likelihood
#' @param	debug A Boolean flag; if true, sets the DEBUGGING mode, which prints
#'			psi.last and psi.now to the global field.  Also lik will be printed.
#'			psi.now gives the parameter that crashed the likelihood (if it crashed),
#'			psi.last gives the last good parameter that did not crash the lik.
#'
#' @return 	list with mle and par.est
#'		mle: an object of type outputted by optim
#'		par.est: type param, with the estimated parameters filled in
#' @export
#'

sigex.mlefit <- function(data.ts,param,constraint,mdl,method,thresh=Inf,hess=TRUE,whittle=FALSE,debug=FALSE)
{

  ##########################################################################
  #
  #	sigex.mlefit
  # 	    Copyright (C) 2017  Tucker McElroy
  #
  #    This program is free software: you can redistribute it and/or modify
  #    it under the terms of the GNU General Public License as published by
  #    the Free Software Foundation, either version 3 of the License, or
  #    (at your option) any later version.
  #
  #    This program is distributed in the hope that it will be useful,
  #    but WITHOUT ANY WARRANTY; without even the implied warranty of
  #    MERCHANTABILITY or FITNESS FOR A PARTICULAR PURPOSE.  See the
  #    GNU General Public License for more details.
  #
  #    You should have received a copy of the GNU General Public License
  #    along with this program.  If not, see <https://www.gnu.org/licenses/>.
  #
  ############################################################################

  ################# Documentation #####################################
  #
  #	Purpose: fit model to the data
  #	Background:
  #		param is the name for the model parameters entered into
  #		a list object with a more intuitive structure, whereas
  #		psi refers to a vector of real numbers containing all
  #		hyper-parameters (i.e., reals mapped bijectively to the parameter manifold)
  #	Notes: handles missing values in data.ts, which are indicated by 1i.
  #	Inputs:
  #		data.ts: a T x N matrix ts object; any missing values
  #			must be encoded with 1i in that entry
  #		param: see background; this is an initial specification to
  #			start the nonlinear optimization routines
  #		constraint: matrix of the form [Q , C], with C (constraint.mat)
  #     the matrix of constraints and Q (constraint.vec) the vector
  #     of constraint constants, such that C psi = Q.
  #     Use NULL if there are no constraints
  #		mdl: the specified sigex model, a list object
  #	  method: "bfgs" for BFGS, "sann" for simulated annealing,
  #     "cg" for conjugate gradient
  #   thresh: pre-parameters theta satisfy |theta|< thresh;
  #     set thresh = Inf if no thresholding is desired
  #		hess: a Boolean flag; if true, for BFGS it runs
  #			another round of BFGS to get Hessian matrix
  #		whittle: a Boolean flag; if true, uses Whittle likelihood instead of
  #			default Gaussian likelihood
  #		debug: a Boolean flag; if true, sets the DEBUGGING mode, which prints
  #			psi.last and psi.now to the global field.  Also lik will be printed.
  #			psi.now gives the parameter that crashed the likelihood (if it crashed),
  #			psi.last gives the last good parameter that did not crash the lik.
  #	Outputs:
  #		list with mle and par.est
  #		mle: an object of type outputted by optim
  #		par.est: type param, with the estimated parameters filled in
  #	Requires: sigex.par2psi, sigex.psi2par, sigex.lik, sigex.whittle,
  #   sigex.eta2psi, sigex.psi2eta
  #
  ####################################################################

  fix.lik <- function(eta,constraint,mdl,data.ts,whittle,debug)
  {
    psi <- sigex.eta2psi(eta,constraint)
    # if(debug) {
    #   psi.now <<- psi
    #   message('Current psi:', psi.now)
    # }
    if(whittle)
    {
      out <- sigex.whittle(psi,mdl,data.ts)
    } else
    {
      out <- sigex.lik(psi,mdl,data.ts,debug)
    }
<<<<<<< HEAD
    if(debug) {
      psi.last <<- psi
      message('psi = ', paste(psi.last, collapse = ", "))
      message("lik = ", out)
    }
=======
    if(debug) 
    {
      psi.last <<- psi
      if(out < lik.best)
      {
        psi.best <<- psi
        lik.best <<- out
      }
    }  
>>>>>>> 5c6dfe9f
    return(out)
  }

  x <- t(data.ts)
  N <- dim(x)[1]
  T <- dim(x)[2]

  par.est <- NULL
  psi <- sigex.par2psi(param,mdl)
  # check: should be zero if constraint holds for initial value
  #	if(length(constraint)>0)
  #	{
  #	  check <- sum((constraint[,-1] %*% psi - constraint[,1])^2)
  #	  print(check)
  #	}
  nueta <- sigex.psi2eta(psi,constraint)
  nu <- nueta[[1]]
  eta <- nueta[[2]]

  # set thresholding to prevent crash (irrelevant for SANN)
  lower.bound <- rep(-thresh,length(eta))
  upper.bound <- rep(thresh,length(eta))

<<<<<<< HEAD
  # initial attempt to fit
  if(method=="bfgs") {
    mle <- try(nlminb(eta,fix.lik,constraint=constraint,mdl=mdl,data.ts=data.ts,
                      whittle=whittle,debug=debug,lower=lower.bound,upper=upper.bound,
                      control=list(iter.max=500, eval.max=200)), TRUE)
  }
  if(method=="sann") {
    mle <- optim(eta,fix.lik,constraint=constraint,mdl=mdl,data.ts=data.ts,
                 whittle=whittle,debug=debug,method="SANN",control=list(maxit=5000)) }
  if(method=="cg") {
    mle <- optim(eta,fix.lik,constraint=constraint,mdl=mdl,data.ts=data.ts,
                 whittle=whittle,debug=debug,method="CG",control=list(maxit=50,trace=10)) }
=======
	# initialize best psi
	psi.best <<- sigex.eta2psi(eta,constraint)
	lik.best <<- sigex.lik(psi.best,mdl,data.ts,debug)
	
	# initial attempt to fit
	if(method=="bfgs") {
	mle <- try(nlminb(eta,fix.lik,constraint=constraint,mdl=mdl,data.ts=data.ts,
	          whittle=whittle,debug=debug,lower=lower.bound,upper=upper.bound,
		        control=list(iter.max=50,eval.max=200)),TRUE)
	}
	if(method=="sann") {
	mle <- optim(eta,fix.lik,constraint=constraint,mdl=mdl,data.ts=data.ts,
	             whittle=whittle,debug=debug,method="SANN",control=list(maxit=5000)) }
	if(method=="cg") {
	mle <- optim(eta,fix.lik,constraint=constraint,mdl=mdl,data.ts=data.ts,
	             whittle=whittle,debug=debug,method="CG",control=list(maxit=50,trace=10)) }
>>>>>>> 5c6dfe9f

  # if the fit was successful, we can report results;
  #	also, we can try to get the hessian - in this case,
  #	we overwrite previous results with L-BFGS-B method
  #	(if not desired, set hess = FALSE)
  if(!inherits(mle, "try-error")) {
    if(hess) {
      eta.est <- mle$par
      mle.hess <- try(optim(eta,fix.lik,constraint=constraint,mdl=mdl,data.ts=data.ts,
                            whittle=whittle,debug=debug,lower=lower.bound,upper=upper.bound,
                            method="L-BFGS-B",hessian=TRUE,control=list(maxit=100)))
      if(!inherits(mle.hess, "try-error")) { mle <- mle.hess }
    }
    eta.est <- mle$par
    psi.est <- sigex.eta2psi(eta.est,constraint)
    par.est <- sigex.psi2par(psi.est,mdl,data.ts) } else mle <- Inf

  return(list(mle,par.est))
}<|MERGE_RESOLUTION|>--- conflicted
+++ resolved
@@ -107,23 +107,17 @@
     {
       out <- sigex.lik(psi,mdl,data.ts,debug)
     }
-<<<<<<< HEAD
-    if(debug) {
+    if(debug) 
+    {
       psi.last <<- psi
       message('psi = ', paste(psi.last, collapse = ", "))
       message("lik = ", out)
-    }
-=======
-    if(debug) 
-    {
-      psi.last <<- psi
       if(out < lik.best)
       {
         psi.best <<- psi
         lik.best <<- out
       }
     }  
->>>>>>> 5c6dfe9f
     return(out)
   }
 
@@ -147,20 +141,6 @@
   lower.bound <- rep(-thresh,length(eta))
   upper.bound <- rep(thresh,length(eta))
 
-<<<<<<< HEAD
-  # initial attempt to fit
-  if(method=="bfgs") {
-    mle <- try(nlminb(eta,fix.lik,constraint=constraint,mdl=mdl,data.ts=data.ts,
-                      whittle=whittle,debug=debug,lower=lower.bound,upper=upper.bound,
-                      control=list(iter.max=500, eval.max=200)), TRUE)
-  }
-  if(method=="sann") {
-    mle <- optim(eta,fix.lik,constraint=constraint,mdl=mdl,data.ts=data.ts,
-                 whittle=whittle,debug=debug,method="SANN",control=list(maxit=5000)) }
-  if(method=="cg") {
-    mle <- optim(eta,fix.lik,constraint=constraint,mdl=mdl,data.ts=data.ts,
-                 whittle=whittle,debug=debug,method="CG",control=list(maxit=50,trace=10)) }
-=======
 	# initialize best psi
 	psi.best <<- sigex.eta2psi(eta,constraint)
 	lik.best <<- sigex.lik(psi.best,mdl,data.ts,debug)
@@ -169,7 +149,7 @@
 	if(method=="bfgs") {
 	mle <- try(nlminb(eta,fix.lik,constraint=constraint,mdl=mdl,data.ts=data.ts,
 	          whittle=whittle,debug=debug,lower=lower.bound,upper=upper.bound,
-		        control=list(iter.max=50,eval.max=200)),TRUE)
+		        control=list(iter.max=100,eval.max=200)),TRUE)
 	}
 	if(method=="sann") {
 	mle <- optim(eta,fix.lik,constraint=constraint,mdl=mdl,data.ts=data.ts,
@@ -177,7 +157,6 @@
 	if(method=="cg") {
 	mle <- optim(eta,fix.lik,constraint=constraint,mdl=mdl,data.ts=data.ts,
 	             whittle=whittle,debug=debug,method="CG",control=list(maxit=50,trace=10)) }
->>>>>>> 5c6dfe9f
 
   # if the fit was successful, we can report results;
   #	also, we can try to get the hessian - in this case,
